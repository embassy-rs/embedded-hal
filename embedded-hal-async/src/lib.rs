--- conflicted
+++ resolved
@@ -12,8 +12,5 @@
 #![feature(generic_associated_types)]
 
 pub mod delay;
-<<<<<<< HEAD
 pub mod digital;
-=======
-pub mod serial;
->>>>>>> b7a6b863
+pub mod serial;