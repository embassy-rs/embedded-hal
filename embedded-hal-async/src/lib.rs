--- conflicted
+++ resolved
@@ -12,9 +12,6 @@
 #![feature(generic_associated_types)]
 
 pub mod delay;
-<<<<<<< HEAD
 pub mod digital;
 pub mod serial;
-=======
-pub mod spi;
->>>>>>> 6013187c
+pub mod spi;